<<<<<<< HEAD
from typing import List  # NOQA
from typing import Optional  # NOQA

from optuna.distributions import CategoricalDistribution
=======
import pytest

>>>>>>> 79c00cbc
from optuna.distributions import UniformDistribution
from optuna.structs import StudyDirection
from optuna.study import create_study
from optuna.study import Study  # NOQA
from optuna.trial import Trial  # NOQA
from optuna.visualization import _generate_contour_subplot
from optuna.visualization import _get_contour_plot
from optuna.visualization import _get_intermediate_plot
from optuna.visualization import _get_optimization_history_plot
from optuna.visualization import _get_parallel_coordinate_plot
from optuna.visualization import _get_slice_plot

import pytest


def prepare_study_with_trials(no_trials=False, less_than_two=False, with_c_d=True):
    # type: (bool, bool, bool) -> Study

    study = create_study()
    if no_trials:
        return study
    study._append_trial(
        value=0.0,
        params={
            'param_a': 1.0,
            'param_b': 2.0,
            'param_c': 3.0,
            'param_d': 4.0,
        } if with_c_d else {
            'param_a': 1.0,
            'param_b': 2.0,
        },
        distributions={
            'param_a': UniformDistribution(0.0, 3.0),
            'param_b': UniformDistribution(0.0, 3.0),
            'param_c': UniformDistribution(2.0, 5.0),
            'param_d': UniformDistribution(2.0, 5.0),
        } if with_c_d else {
            'param_a': UniformDistribution(0.0, 3.0),
            'param_b': UniformDistribution(0.0, 3.0),
        }
    )
    study._append_trial(
        value=2.0,
        params={
            'param_b': 0.0,
            'param_d': 4.0,
        } if with_c_d else {
            'param_b': 0.0,
        },
        distributions={
            'param_b': UniformDistribution(0.0, 3.0),
            'param_d': UniformDistribution(2.0, 5.0),
        } if with_c_d else {
            'param_b': UniformDistribution(0.0, 3.0),
        }
    )
    if less_than_two:
        return study

    study._append_trial(
        value=1.0,
        params={
            'param_a': 2.5,
            'param_b': 1.0,
            'param_c': 4.5,
            'param_d': 2.0,
        } if with_c_d else {
            'param_a': 2.5,
            'param_b': 1.0,
        },
        distributions={
            'param_a': UniformDistribution(0.0, 3.0),
            'param_b': UniformDistribution(0.0, 3.0),
            'param_c': UniformDistribution(2.0, 5.0),
            'param_d': UniformDistribution(2.0, 5.0),
        } if with_c_d else {
            'param_a': UniformDistribution(0.0, 3.0),
            'param_b': UniformDistribution(0.0, 3.0),
        }
    )
    return study


def test_get_intermediate_plot():
    # type: () -> None

    # Test with no trial.
    study = prepare_study_with_trials(no_trials=True)
    figure = _get_intermediate_plot(study)
    assert len(figure.data) == 0

    def objective(trial, report_intermediate_values):
        # type: (Trial, bool) -> float

        if report_intermediate_values:
            trial.report(1.0, step=0)
            trial.report(2.0, step=1)
        return 0.0

    # Test with a trial with intermediate values.
    study = create_study()
    study.optimize(lambda t: objective(t, True), n_trials=1)
    figure = _get_intermediate_plot(study)
    assert len(figure.data) == 1
    assert figure.data[0].x == (0, 1)
    assert figure.data[0].y == (1.0, 2.0)

    # Test with trials, one of which contains no intermediate value.
    study = create_study()
    study.optimize(lambda t: objective(t, False), n_trials=1)
    figure = _get_intermediate_plot(study)
    assert len(figure.data) == 1
    assert len(figure.data[0].x) == 0
    assert len(figure.data[0].y) == 0

    # Ignore failed trials.
    def fail_objective(_):
        # type: (Trial) -> float

        raise ValueError

    study = create_study()
    study.optimize(fail_objective, n_trials=1)
    figure = _get_intermediate_plot(study)
    assert len(figure.data) == 0


@pytest.mark.parametrize('direction', ['minimize', 'maximize'])
def test_get_optimization_history_plot(direction): 
    # type: (str) -> None

    # Test with no trial.
    study = create_study(direction=direction)
    figure = _get_optimization_history_plot(study)
    assert len(figure.data) == 0

    def objective(trial):
        # type: (Trial) -> float

        if trial.number == 0:
            return 1.0
        elif trial.number == 1:
            return 2.0
        elif trial.number == 2:
            return 0.0
        return 0.0

    # Test with a trial.
    study = create_study(direction=direction)
    study.optimize(objective, n_trials=3)
    figure = _get_optimization_history_plot(study)
    assert len(figure.data) == 2
    assert figure.data[0].x == (0, 1, 2)
    assert figure.data[0].y == (1.0, 2.0, 0.0)
    assert figure.data[1].x == (0, 1, 2)
    if direction == 'minimize':
        assert figure.data[1].y == (1.0, 1.0, 0.0)
    else:
        assert figure.data[1].y == (1.0, 2.0, 2.0)

    # Ignore failed trials.
    def fail_objective(_):
        # type: (Trial) -> float

        raise ValueError

    study = create_study(direction=direction)
    study.optimize(fail_objective, n_trials=1)
    figure = _get_optimization_history_plot(study)
    assert len(figure.data) == 0

    study = create_study()
    study._append_trial(
        value='abc',  # type: ignore
        params={
            'param_a': 1.0,
            'param_b': 1.0,
        },
        distributions={
            'param_a': UniformDistribution(0.0, 3.0),
            'param_b': UniformDistribution(0.0, 3.0),
        }
    )
    study._append_trial(
        value='def',  # type: ignore
        params={
            'param_a': 2.0,
            'param_b': 2.0,
        },
        distributions={
            'param_a': UniformDistribution(0.0, 3.0),
            'param_b': UniformDistribution(0.0, 3.0),
        }
    )
    with pytest.raises(ValueError):
        _get_optimization_history_plot(study)


@pytest.mark.parametrize('params',
                         [
                             ([],),
                             (['param_a'],),
                             (['param_a', 'param_b'],),
                             (['param_a', 'param_b', 'param_c'],),
                             (['param_a', 'param_b', 'param_c', 'param_d'],),
                             (None,),
                         ])
def test_get_contour_plot(params):
    # type: (Optional[List[str]]) -> None

<<<<<<< HEAD
    # Test with no trial.
    study_without_trials = prepare_study_with_trials(no_trials=True)
    figure = _get_contour_plot(study_without_trials, params=params)
    assert len(figure.data) == 0

    # Test the API ignores failed trials.
=======
    # Test with a trial.
    figure = _get_contour_plot(study)
    assert figure.data[0]['x'] == (1.0, 2.5)
    assert figure.data[0]['y'] == (0.0, 1.0, 2.0)
    assert figure.data[1]['x'] == (1.0, 2.5)
    assert figure.data[1]['y'] == (2.0, 1.0)
    assert figure.layout['xaxis']['range'] == (1.0, 2.5)
    assert figure.layout['yaxis']['range'] == (0.0, 2.0)

    # Test ValueError due to wrong params.
    with pytest.raises(ValueError):
        _get_contour_plot(study, ['optuna', 'Optuna'])

    # Test with a trial to select parameter.
    figure = _get_contour_plot(study, params=['param_a', 'param_b'])
    assert figure.data[0]['x'] == (1.0, 2.5)
    assert figure.data[0]['y'] == (0.0, 1.0, 2.0)
    assert figure.data[1]['x'] == (1.0, 2.5)
    assert figure.data[1]['y'] == (2.0, 1.0)
    assert figure.layout['xaxis']['range'] == (1.0, 2.5)
    assert figure.layout['yaxis']['range'] == (0.0, 2.0)
>>>>>>> 79c00cbc

    def fail_objective(_):
        # type: (Trial) -> float

        raise ValueError

    study = create_study()
    study.optimize(fail_objective, n_trials=1)
    figure = _get_contour_plot(study, params=params)
    assert not figure.data

    # Test with some trials.
    study = prepare_study_with_trials(no_trials=False)
    figure = _get_contour_plot(study, params=params)
    if params is not None and len(params) < 3:
        if len(params) <= 1:
            assert not figure.data
        elif len(params) == 2:
            assert figure.data[0]['x'] == (1.0, 2.5)
            assert figure.data[0]['y'] == (0.0, 1.0, 2.0)
            assert figure.data[1]['x'] == (1.0, 2.5)
            assert figure.data[1]['y'] == (2.0, 1.0)
            assert figure.layout['xaxis']['range'] == (1.0, 2.5)
            assert figure.layout['yaxis']['range'] == (0.0, 2.0)
    else:
        # TODO(crcrpar): Add more checks.
        n_params = len(params) if params is not None else 4
        assert len(figure.data) == n_params ** 2 + n_params * (n_params - 1)


def test_generate_contour_plot_for_few_observations():
    # type: () -> None

    direction = 'minimize'

    study = prepare_study_with_trials(less_than_two=True)
    trials = study.trials

    # `x_axis` has one observation.
    params = ['param_a', 'param_b']
    contour, scatter = _generate_contour_subplot(
        trials, params[0], params[1], StudyDirection.MINIMIZE)
    assert contour.x is None and contour.y is None and scatter.x is None and scatter.y is None

    # `y_axis` has one observation.
    params = ['param_b', 'param_a']
    contour, scatter = _generate_contour_subplot(
        trials, params[0], params[1], StudyDirection.MINIMIZE)
    assert contour.x is None and contour.y is None and scatter.x is None and scatter.y is None

    # Not numeral trial's value.
    study_str_trial_value = create_study(direction=direction)
    study_str_trial_value._append_trial(
        value='opt',  # type: ignore
        params={
            'param_a': 1.0,
            'param_b': 1.0,
        },
        distributions={
            'param_a': UniformDistribution(0.0, 3.0),
            'param_b': UniformDistribution(0.0, 3.0),
        }
    )
    study_str_trial_value._append_trial(
        value='una',  # type: ignore
        params={
            'param_a': 2.0,
            'param_b': 2.0,
        },
        distributions={
            'param_a': UniformDistribution(0.0, 3.0),
            'param_b': UniformDistribution(0.0, 3.0),
        }
    )
    with pytest.raises(ValueError):
        _generate_contour_subplot(
            study_str_trial_value.trials, params[0], params[1], StudyDirection.MINIMIZE)


def test_get_parallel_coordinate_plot():
    # type: () -> None

    # Test with no trial.
    study = create_study()
    figure = _get_parallel_coordinate_plot(study)
    assert len(figure.data) == 0

    study = prepare_study_with_trials(with_c_d=False)

    # Test with a trial.
    figure = _get_parallel_coordinate_plot(study)
    assert len(figure.data[0]['dimensions']) == 3
    assert figure.data[0]['dimensions'][0]['label'] == 'Objective Value'
    assert figure.data[0]['dimensions'][0]['range'] == (0.0, 2.0)
    assert figure.data[0]['dimensions'][0]['values'] == (0.0, 2.0, 1.0)
    assert figure.data[0]['dimensions'][1]['label'] == 'param_a'
    assert figure.data[0]['dimensions'][1]['range'] == (1.0, 2.5)
    assert figure.data[0]['dimensions'][1]['values'] == (1.0, 2.5)
    assert figure.data[0]['dimensions'][2]['label'] == 'param_b'
    assert figure.data[0]['dimensions'][2]['range'] == (0.0, 2.0)
    assert figure.data[0]['dimensions'][2]['values'] == (2.0, 0.0, 1.0)

    # Test with a trial to select parameter.
    figure = _get_parallel_coordinate_plot(study, params=['param_a'])
    assert len(figure.data[0]['dimensions']) == 2
    assert figure.data[0]['dimensions'][0]['label'] == 'Objective Value'
    assert figure.data[0]['dimensions'][0]['range'] == (0.0, 2.0)
    assert figure.data[0]['dimensions'][0]['values'] == (0.0, 2.0, 1.0)
    assert figure.data[0]['dimensions'][1]['label'] == 'param_a'
    assert figure.data[0]['dimensions'][1]['range'] == (1.0, 2.5)
    assert figure.data[0]['dimensions'][1]['values'] == (1.0, 2.5)

    # Ignore failed trials.
    def fail_objective(_):
        # type: (Trial) -> float

        raise ValueError

    study = create_study()
    study.optimize(fail_objective, n_trials=1)
    figure = _get_parallel_coordinate_plot(study)
    assert len(figure.data) == 0

    figure = _get_parallel_coordinate_plot(study, params=['optuna'])
    assert not figure.data

    # Test with categorical params that cannot be converted to numeral.
    study_str_trial_value = create_study()
    study_str_trial_value._append_trial(
        value=0.0,
        params={
            'category_a': 'preferred',
            'category_b': 'net',
        },
        distributions={
            'category_a': CategoricalDistribution(('preferred', 'opt')),
            'category_b': CategoricalDistribution(('net', 'una')),
        }
    )
    study_str_trial_value._append_trial(
        value=2.0,
        params={
            'category_a': 'opt',
            'category_b': 'una',
        },
        distributions={
            'category_a': CategoricalDistribution(('preferred', 'opt')),
            'category_b': CategoricalDistribution(('net', 'una')),
        }
    )
    figure = _get_parallel_coordinate_plot(study_str_trial_value)
    assert len(figure.data[0]['dimensions']) == 3
    assert figure.data[0]['dimensions'][0]['label'] == 'Objective Value'
    assert figure.data[0]['dimensions'][0]['range'] == (0.0, 2.0)
    assert figure.data[0]['dimensions'][0]['values'] == (0.0, 2.0)
    assert figure.data[0]['dimensions'][1]['label'] == 'category_a'
    assert figure.data[0]['dimensions'][1]['range'] == (0, 1)
    assert figure.data[0]['dimensions'][1]['values'] == (0, 1)
    assert figure.data[0]['dimensions'][1]['ticktext'] == (['preferred', 0], ['opt', 1])
    assert figure.data[0]['dimensions'][2]['label'] == 'category_b'
    assert figure.data[0]['dimensions'][2]['range'] == (0, 1)
    assert figure.data[0]['dimensions'][2]['values'] == (0, 1)
    assert figure.data[0]['dimensions'][2]['ticktext'] == (['net', 0], ['una', 1])

    # Test that the API raises when trials have str values.
    study_str_trial_value = create_study()
    study_str_trial_value._append_trial(
        value='opt',  # type: ignore
        params={
            'category_a': 'preferred',
            'category_b': 'net',
        },
        distributions={
            'category_a': CategoricalDistribution(('preferred', 'opt')),
            'category_b': CategoricalDistribution(('net', 'una')),
        }
    )
    study_str_trial_value._append_trial(
        value='una',  # type: ignore
        params={
            'category_a': 'opt',
            'category_b': 'una',
        },
        distributions={
            'category_a': CategoricalDistribution(('preferred', 'opt')),
            'category_b': CategoricalDistribution(('net', 'una')),
        }
    )
    with pytest.raises(ValueError):
        _get_parallel_coordinate_plot(study_str_trial_value)


def test_get_slice_plot():
    # type: () -> None

    # Test with no trial.
    study = prepare_study_with_trials(no_trials=True)
    figure = _get_slice_plot(study)
    assert len(figure.data) == 0

    study = prepare_study_with_trials(with_c_d=False)

    # Test with a trial.
    figure = _get_slice_plot(study)
    assert len(figure.data) == 2
    assert figure.data[0]['x'] == (1.0, 2.5)
    assert figure.data[0]['y'] == (0.0, 1.0)
    assert figure.data[1]['x'] == (2.0, 0.0, 1.0)
    assert figure.data[1]['y'] == (0.0, 2.0, 1.0)

    # Test with a trial to select parameter.
    figure = _get_slice_plot(study, params=['param_a'])
    assert len(figure.data) == 1
    assert figure.data[0]['x'] == (1.0, 2.5)
    assert figure.data[0]['y'] == (0.0, 1.0)

    # Ignore failed trials.
    def fail_objective(_):
        # type: (Trial) -> float

        raise ValueError

    study = create_study()
    study.optimize(fail_objective, n_trials=1)
    figure = _get_slice_plot(study)
    assert len(figure.data) == 0<|MERGE_RESOLUTION|>--- conflicted
+++ resolved
@@ -1,12 +1,9 @@
-<<<<<<< HEAD
 from typing import List  # NOQA
 from typing import Optional  # NOQA
 
+import pytest
+
 from optuna.distributions import CategoricalDistribution
-=======
-import pytest
-
->>>>>>> 79c00cbc
 from optuna.distributions import UniformDistribution
 from optuna.structs import StudyDirection
 from optuna.study import create_study
@@ -18,8 +15,6 @@
 from optuna.visualization import _get_optimization_history_plot
 from optuna.visualization import _get_parallel_coordinate_plot
 from optuna.visualization import _get_slice_plot
-
-import pytest
 
 
 def prepare_study_with_trials(no_trials=False, less_than_two=False, with_c_d=True):
@@ -218,46 +213,26 @@
 def test_get_contour_plot(params):
     # type: (Optional[List[str]]) -> None
 
-<<<<<<< HEAD
     # Test with no trial.
     study_without_trials = prepare_study_with_trials(no_trials=True)
     figure = _get_contour_plot(study_without_trials, params=params)
     assert len(figure.data) == 0
 
-    # Test the API ignores failed trials.
-=======
-    # Test with a trial.
-    figure = _get_contour_plot(study)
-    assert figure.data[0]['x'] == (1.0, 2.5)
-    assert figure.data[0]['y'] == (0.0, 1.0, 2.0)
-    assert figure.data[1]['x'] == (1.0, 2.5)
-    assert figure.data[1]['y'] == (2.0, 1.0)
-    assert figure.layout['xaxis']['range'] == (1.0, 2.5)
-    assert figure.layout['yaxis']['range'] == (0.0, 2.0)
-
+    # Test whether trials with `ValueError`s are ignored.
+
+    def fail_objective(_):
+        # type: (Trial) -> float
+
+        raise ValueError
+
+    study = create_study()
+    study.optimize(fail_objective, n_trials=1)
+    figure = _get_contour_plot(study, params=params)
+    assert not figure.data
+    
     # Test ValueError due to wrong params.
     with pytest.raises(ValueError):
         _get_contour_plot(study, ['optuna', 'Optuna'])
-
-    # Test with a trial to select parameter.
-    figure = _get_contour_plot(study, params=['param_a', 'param_b'])
-    assert figure.data[0]['x'] == (1.0, 2.5)
-    assert figure.data[0]['y'] == (0.0, 1.0, 2.0)
-    assert figure.data[1]['x'] == (1.0, 2.5)
-    assert figure.data[1]['y'] == (2.0, 1.0)
-    assert figure.layout['xaxis']['range'] == (1.0, 2.5)
-    assert figure.layout['yaxis']['range'] == (0.0, 2.0)
->>>>>>> 79c00cbc
-
-    def fail_objective(_):
-        # type: (Trial) -> float
-
-        raise ValueError
-
-    study = create_study()
-    study.optimize(fail_objective, n_trials=1)
-    figure = _get_contour_plot(study, params=params)
-    assert not figure.data
 
     # Test with some trials.
     study = prepare_study_with_trials(no_trials=False)
