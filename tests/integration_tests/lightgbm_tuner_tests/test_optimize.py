--- conflicted
+++ resolved
@@ -122,9 +122,6 @@
     def test_higher_is_better(self):
         # type: () -> None
 
-<<<<<<< HEAD
-        for metric in ["auc", "ndcg", "map", "accuracy"]:
-=======
         for metric in [
             "auc",
             "ndcg",
@@ -137,7 +134,6 @@
             "map",
             "mean_average_precision",
         ]:
->>>>>>> 1441d6b4
             tuner = BaseTuner(lgbm_params={"metric": metric})
             assert tuner.higher_is_better()
 
@@ -194,9 +190,6 @@
     def test_compare_validation_metrics(self):
         # type: () -> None
 
-<<<<<<< HEAD
-        for metric in ["auc", "ndcg", "map", "accuracy"]:
-=======
         for metric in [
             "auc",
             "ndcg",
@@ -209,7 +202,6 @@
             "map",
             "mean_average_precision",
         ]:
->>>>>>> 1441d6b4
             tuner = BaseTuner(lgbm_params={"metric": metric})
             assert tuner.compare_validation_metrics(0.5, 0.1)
             assert not tuner.compare_validation_metrics(0.5, 0.5)
