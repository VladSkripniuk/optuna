--- conflicted
+++ resolved
@@ -86,7 +86,6 @@
         all_params = set(params)
     sorted_params = sorted(list(all_params))
 
-<<<<<<< HEAD
     if any(len(p_name) > 10 for p_name in sorted_params):
         labelangle = 30
         labelside = 'bottom'
@@ -94,12 +93,6 @@
         labelangle = 0
         labelside = 'top'
 
-    dims = [{
-        'label': 'Objective Value',
-        'values': tuple([t.value for t in trials]),
-        'range': (min([t.value for t in trials]), max([t.value for t in trials]))
-    }]  # type: List[Dict[str, Any]]
-=======
     dims = [
         {
             "label": "Objective Value",
@@ -107,7 +100,7 @@
             "range": (min([t.value for t in trials]), max([t.value for t in trials])),
         }
     ]  # type: List[Dict[str, Any]]
->>>>>>> daee023c
+
     for p_name in sorted_params:
         values = []
         for t in trials:
@@ -120,15 +113,11 @@
             vocab = defaultdict(lambda: len(vocab))  # type: DefaultDict[str, int]
             values = [vocab[v] for v in values]
             is_categorical = True
-<<<<<<< HEAD
         dim = {
             'label': p_name if len(p_name) < 20 else '{}...'.format(p_name[:17]),
             'values': tuple(values),
             'range': (min(values), max(values))
         }  # type: Dict[str, object]
-=======
-        dim = {"label": p_name, "values": tuple(values), "range": (min(values), max(values))}
->>>>>>> daee023c
         if is_categorical:
             dim["tickvals"] = list(range(len(vocab)))
             dim["ticktext"] = list(sorted(vocab.items(), key=lambda x: x[1]))
