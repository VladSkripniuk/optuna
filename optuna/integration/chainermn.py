from __future__ import absolute_import

from typing import Callable  # NOQA
from typing import Optional  # NOQA
from typing import Tuple  # NOQA
from typing import Type  # NOQA

from optuna.logging import get_logger
from optuna.storages import InMemoryStorage
from optuna.storages import RDBStorage
from optuna.study import Study  # NOQA
from optuna.trial import Trial  # NOQA

try:
    from chainermn.communicators.communicator_base import CommunicatorBase  # NOQA
    _available = True
except ImportError as e:
    _import_error = e
    _available = False


class ChainerMNObjectiveFunc(object):
    def __init__(self, func, comm):
        # type: (Callable[[Trial, CommunicatorBase], float], CommunicatorBase) -> None

        self.comm = comm
        self.objective = func

    def __call__(self, trial):
        # type: (Trial) -> float

        self.comm.mpi_comm.bcast((True, trial.trial_id))
        return self.objective(trial, self.comm)


class ChainerMNStudy(object):
    def __init__(
        self,
        study,  # type: Study
        comm,  # type: CommunicatorBase
    ):
        # type: (...) -> None

        _check_chainermn_availability()

        if isinstance(study.storage, InMemoryStorage):
            raise ValueError('ChainerMN integration is not available with InMemoryStorage.')

        study_names = comm.mpi_comm.allgather(study.study_name)
        if len(set(study_names)) != 1:
            raise ValueError('Please make sure an identical study name is shared among workers.')

        super(ChainerMNStudy, self).__setattr__('delegate', study)
        super(ChainerMNStudy, self).__setattr__('comm', comm)

    def optimize(
        self,
        func,  # type: Callable[[Trial, CommunicatorBase], float]
        n_trials=None,  # type: Optional[int]
        timeout=None,  # type: Optional[float]
<<<<<<< HEAD
):
    # type: (...) -> Study

    _check_chainermn_availability()

    if isinstance(study.storage, InMemoryStorage):
        raise ValueError('ChainerMN integration is not available with InMemoryStorage.')

    if isinstance(study.storage, RDBStorage):
        if study.storage.engine.dialect.name == 'sqlite':
            logger = get_logger(__name__)
            logger.warning('SQLite may cause synchronization problems when used with '
                           'ChainerMN integration. Please use other DBs like PostgreSQL.')

    study_names = comm.mpi_comm.allgather(study.study_name)
    if len(set(study_names)) != 1:
        raise ValueError('Please make sure an identical study name is shared among workers.')

    if comm.rank == 0:
        study.run(
            ObjectiveFuncChainerMN(func, comm),
            n_trials=n_trials, timeout_seconds=timeout, n_jobs=1)
        comm.mpi_comm.bcast((False, None))
    else:
        while True:
            has_next_trial, trial_id = comm.mpi_comm.bcast(None)
            if not has_next_trial:
                break
            trial = Trial(study, trial_id)
            func(trial, comm)

    return study
=======
        catch=(Exception,),  # type: Tuple[Type[Exception]]
    ):
        # type: (...) -> None

        if self.comm.rank == 0:
            func_mn = ChainerMNObjectiveFunc(func, self.comm)
            self.delegate.optimize(func_mn, n_trials=n_trials, timeout=timeout, catch=catch)
            self.comm.mpi_comm.bcast((False, None))
        else:
            while True:
                has_next_trial, trial_id = self.comm.mpi_comm.bcast(None)
                if not has_next_trial:
                    break
                trial = Trial(self.delegate, trial_id)
                func(trial, self.comm)

    def __getattr__(self, attr_name):
        return getattr(self.delegate, attr_name)

    def __setattr__(self, attr_name, value):
        setattr(self.delegate, attr_name, value)
>>>>>>> 035a6a96


def _check_chainermn_availability():
    # type: () -> None

    if not _available:
        raise ImportError(
            'ChainerMN is not available. Please install ChainerMN to use this feature. '
            'ChainerMN can be installed by executing `$ pip install chainermn`. '
            'For further information, please refer to the installation guide of ChainerMN. '
            '(The actual import error is as follows: ' + str(_import_error) + ')')<|MERGE_RESOLUTION|>--- conflicted
+++ resolved
@@ -46,6 +46,12 @@
         if isinstance(study.storage, InMemoryStorage):
             raise ValueError('ChainerMN integration is not available with InMemoryStorage.')
 
+        if isinstance(study.storage, RDBStorage):
+            if study.storage.engine.dialect.name == 'sqlite':
+                logger = get_logger(__name__)
+                logger.warning('SQLite may cause synchronization problems when used with '
+                               'ChainerMN integration. Please use other DBs like PostgreSQL.')
+
         study_names = comm.mpi_comm.allgather(study.study_name)
         if len(set(study_names)) != 1:
             raise ValueError('Please make sure an identical study name is shared among workers.')
@@ -58,40 +64,6 @@
         func,  # type: Callable[[Trial, CommunicatorBase], float]
         n_trials=None,  # type: Optional[int]
         timeout=None,  # type: Optional[float]
-<<<<<<< HEAD
-):
-    # type: (...) -> Study
-
-    _check_chainermn_availability()
-
-    if isinstance(study.storage, InMemoryStorage):
-        raise ValueError('ChainerMN integration is not available with InMemoryStorage.')
-
-    if isinstance(study.storage, RDBStorage):
-        if study.storage.engine.dialect.name == 'sqlite':
-            logger = get_logger(__name__)
-            logger.warning('SQLite may cause synchronization problems when used with '
-                           'ChainerMN integration. Please use other DBs like PostgreSQL.')
-
-    study_names = comm.mpi_comm.allgather(study.study_name)
-    if len(set(study_names)) != 1:
-        raise ValueError('Please make sure an identical study name is shared among workers.')
-
-    if comm.rank == 0:
-        study.run(
-            ObjectiveFuncChainerMN(func, comm),
-            n_trials=n_trials, timeout_seconds=timeout, n_jobs=1)
-        comm.mpi_comm.bcast((False, None))
-    else:
-        while True:
-            has_next_trial, trial_id = comm.mpi_comm.bcast(None)
-            if not has_next_trial:
-                break
-            trial = Trial(study, trial_id)
-            func(trial, comm)
-
-    return study
-=======
         catch=(Exception,),  # type: Tuple[Type[Exception]]
     ):
         # type: (...) -> None
@@ -113,7 +85,6 @@
 
     def __setattr__(self, attr_name, value):
         setattr(self.delegate, attr_name, value)
->>>>>>> 035a6a96
 
 
 def _check_chainermn_availability():
